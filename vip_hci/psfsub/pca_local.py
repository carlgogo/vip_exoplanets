#! /usr/bin/env python

"""
Module with local/smart PCA (annulus or patch-wise in a multi-processing
fashion) model PSF subtraction for ADI, ADI+SDI (IFS) and ADI+RDI datasets.
"""

__author__ = 'Carlos Alberto Gomez Gonzalez, Valentin Christiaens'
__all__ = ['pca_annular']

import numpy as np
from multiprocessing import cpu_count
from ..preproc import (cube_derotate, cube_collapse, check_pa_vector,
                       check_scal_vector)
from ..preproc import cube_rescaling_wavelengths as scwave
from ..preproc.derotation import _find_indices_adi, _define_annuli
from ..preproc.rescaling import _find_indices_sdi
from ..config import time_ini, timing
from ..config.utils_conf import pool_map, iterable
from ..var import get_annulus_segments, matrix_scaling
from ..stats import descriptive_stats
from .svd import get_eigenvectors

def pca_annular(cube, angle_list, cube_ref=None, scale_list=None, radius_int=0, 
                fwhm=4, asize=4, n_segments=1, delta_rot=(0.1, 1), 
                delta_sep=(0.1, 1), ncomp=1, svd_mode='lapack', nproc=1, 
                min_frames_lib=2, max_frames_lib=200, tol=1e-1, scaling=None, 
                imlib='vip-fft', interpolation='lanczos4', collapse='median',
                collapse_ifs='mean', ifs_collapse_range='all', 
                full_output=False, verbose=True, weights=None, cube_sig=None, 
                **rot_options):
    """ PCA model PSF subtraction for ADI, ADI+RDI or ADI+mSDI (IFS) data. The
    PCA model is computed locally in each annulus (or annular sectors according
    to ``n_segments``). For each sector we discard reference frames taking into
    account a parallactic angle threshold (``delta_rot``) and optionally a
    radial movement threshold (``delta_sep``) for 4d cubes.

    For ADI+RDI data, it computes the principal components from the reference
    library/cube, forcing pixel-wise temporal standardization. The number of
    principal components can be automatically adjusted by the algorithm by
    minimizing the residuals inside each patch/region.

    Parameters
    ----------
    cube : numpy ndarray, 3d or 4d
        Input cube.
    angle_list : numpy ndarray, 1d
        Corresponding parallactic angle for each frame.
    cube_ref : numpy ndarray, 3d, optional
        Reference library cube. For Reference Star Differential Imaging.
<<<<<<< HEAD
    scale_list : numpy ndarray, 1d, optional
        If provided, triggers mSDI reduction. These should be the scaling 
        factors used to re-scale the spectral channels and align the speckles
        in case of IFS data (ADI+mSDI cube). Usually, these can be approximated 
        by the last channel wavelength divided by the other wavelengths in the 
        cube (more thorough approaches can be used to get the scaling factors,
        e.g. with ``vip_hci.preproc.find_scal_vector``). 
=======
    scale_list : numpy ndarray, 1d
        In case of IFS data (ADI+SDI), this is the list of scaling factors used 
        to re-scale the spectral channels and align the speckles. The scaling
        factors should roughly be equal to the last channel wavelength divided 
        by the other wavelengths in the spectral cube (more thorough approaches 
        can be used to get the scaling factors, e.g. using 
        `preproc.find_scal_vector`).
>>>>>>> 1b3f38f8
    radius_int : int, optional
        The radius of the innermost annulus. By default is 0, if >0 then the
        central circular region is discarded.
    fwhm : float, optional
        Size of the FHWM in pixels. Default is 4.
    asize : float, optional
        The size of the annuli, in pixels.
    n_segments : int or list of ints or 'auto', optional
        The number of segments for each annulus. When a single integer is given
        it is used for all annuli. When set to 'auto', the number of segments is
        automatically determined for every annulus, based on the annulus width.
    delta_rot : float or tuple of floats, optional
        Factor for adjusting the parallactic angle threshold, expressed in
        FWHM. Default is 1 (excludes 1 FHWM on each side of the considered
        frame). If a tuple of two floats is provided, they are used as the lower
        and upper intervals for the threshold (grows linearly as a function of
        the separation).
    delta_sep : float or tuple of floats, optional
        The threshold separation in terms of the mean FWHM (for ADI+mSDI data).
        If a tuple of two values is provided, they are used as the lower and
        upper intervals for the threshold (grows as a function of the
        separation).
    ncomp : 'auto', int, tuple, 1d numpy array or tuple, optional
        How many PCs are used as a lower-dimensional subspace to project the
        target (sectors of) frames. Depends on the dimensionality of `cube`.

        * ADI and ADI+RDI (``cube`` is a 3d array): if a single integer is 
          provided, then the same number of PCs will be subtracted at each 
          separation (annulus). If a tuple is provided, then a different number 
          of PCs will be used for each annulus (starting with the innermost 
          one). If ``ncomp`` is set to ``auto`` then the number of PCs are 
          calculated for each region/patch automatically.
          
        * ADI or ADI+RDI (``cube`` is a 4d array): same input format allowed as 
          above. If ncomp is a list with the same length as the number of 
          channels, each element of the list will be used as ``ncomp`` value 
          (whether int, float or tuple) for each spectral channel.

        * ADI+mSDI case: ``ncomp`` must be a tuple (two integers) with the
          number of PCs obtained from each multi-spectral frame (for each
          sector) and the number of PCs used in the second PCA stage (ADI
          fashion, using the residuals of the first stage). If None then the
          second PCA stage is skipped and the residuals are de-rotated and
          combined.

    svd_mode : {'lapack', 'arpack', 'eigen', 'randsvd', 'cupy', 'eigencupy',
        'randcupy', 'pytorch', 'eigenpytorch', 'randpytorch'}, str optional
        Switch for the SVD method/library to be used.

        ``lapack``: uses the LAPACK linear algebra library through Numpy
        and it is the most conventional way of computing the SVD
        (deterministic result computed on CPU).

        ``arpack``: uses the ARPACK Fortran libraries accessible through
        Scipy (computation on CPU).

        ``eigen``: computes the singular vectors through the
        eigendecomposition of the covariance M.M' (computation on CPU).

        ``randsvd``: uses the randomized_svd algorithm implemented in
        Sklearn (computation on CPU).

        ``cupy``: uses the Cupy library for GPU computation of the SVD as in
        the LAPACK version. `

        `eigencupy``: offers the same method as with the ``eigen`` option
        but on GPU (through Cupy).

        ``randcupy``: is an adaptation of the randomized_svd algorithm,
        where all the computations are done on a GPU (through Cupy). `

        `pytorch``: uses the Pytorch library for GPU computation of the SVD.

        ``eigenpytorch``: offers the same method as with the ``eigen``
        option but on GPU (through Pytorch).

        ``randpytorch``: is an adaptation of the randomized_svd algorithm,
        where all the linear algebra computations are done on a GPU
        (through Pytorch).

    nproc : None or int, optional
        Number of processes for parallel computing. If None the number of
        processes will be set to (cpu_count()/2).
    min_frames_lib : int, optional
        Minimum number of frames in the PCA reference library.
    max_frames_lib : int, optional
        Maximum number of frames in the PCA reference library. The more 
        distant/decorrelated frames are removed from the library.
    tol : float, optional
        Stopping criterion for choosing the number of PCs when ``ncomp``
        is None. Lower values will lead to smaller residuals and more PCs.
    scaling : {None, "temp-mean", spat-mean", "temp-standard",
        "spat-standard"}, None or str optional
        Pixel-wise scaling mode using ``sklearn.preprocessing.scale``
        function. If set to None, the input matrix is left untouched. Otherwise:

        ``temp-mean``: temporal px-wise mean is subtracted.

        ``spat-mean``: spatial mean is subtracted.

        ``temp-standard``: temporal mean centering plus scaling pixel values
        to unit variance. HIGHLY RECOMMENDED FOR ASDI AND RDI CASES.

        ``spat-standard``: spatial mean centering plus scaling pixel values
        to unit variance.

    imlib : str, optional
        See the documentation of the ``vip_hci.preproc.frame_rotate`` function.
    interpolation : str, optional
        See the documentation of the ``vip_hci.preproc.frame_rotate`` function.
    collapse : {'median', 'mean', 'sum', 'trimmean'}, str optional
        Sets the way of collapsing the frames for producing a final image.
    collapse_ifs : {'median', 'mean', 'sum', 'trimmean'}, str optional
        Sets how spectral residual frames should be combined to produce an
        mSDI image.
    ifs_collapse_range: str 'all' or tuple of 2 int
        If a tuple, it should contain the first and last channels where the mSDI
        residual channels will be collapsed (by default collapses all channels).
    full_output: boolean, optional
        Whether to return the final median combined image only or with other
        intermediate arrays.
    verbose : bool, optional
        If True prints to stdout intermediate info. If set to 2, the number of
        frames in library and number of PCs are printed for each annular quadrant.
    weights: 1d numpy array or list, optional
        Weights to be applied for a weighted mean. Need to be provided if
        collapse mode is 'wmean'.
    cube_sig: numpy ndarray, opt
        Cube with estimate of significant authentic signals. If provided, this
        will be subtracted before projecting cube onto reference cube.
    rot_options: dictionary, optional
        Dictionary with optional keyword values for "border_mode", "mask_val",  
        "edge_blend", "interp_zeros", "ker" (see documentation of 
        ``vip_hci.preproc.frame_rotate``)
        
    Returns
    -------
    - If full_output is False:
    frame : numpy ndarray, 2d
        Median combination of the de-rotated cube.
    - If full_output is True:
    array_out : numpy ndarray, 3d or 4d
        Cube of residuals.
    array_der : numpy ndarray, 3d or 4d
        Cube residuals after de-rotation.
    frame : numpy ndarray, 2d
        Median combination of the de-rotated cube.
    """
    if verbose:
        global start_time
        start_time = time_ini()

    # ADI or ADI+RDI data
    if cube.ndim == 3:
        res = _pca_adi_rdi(cube, angle_list, radius_int, fwhm, asize,
                           n_segments, delta_rot, ncomp, svd_mode, nproc,
                           min_frames_lib, max_frames_lib, tol, scaling, imlib,
                           interpolation, collapse, True, verbose, cube_ref,
                           weights, cube_sig, **rot_options)

        cube_out, cube_der, frame = res
        if full_output:
            return cube_out, cube_der, frame
        else:
            return frame


    # 4D cube, but no mSDI desired
    elif cube.ndim == 4 and scale_list is None:
        nch, nz, ny, nx = cube.shape
        ifs_adi_frames = np.zeros([nch, ny, nx])
        if not np.isinstance(list):
            ncomp = [ncomp]*nch
        elif np.isinstance(list) and len(ncomp) != nch:
            msg = "If ncomp is a list, in the case of a 4d input cube without "
            msg+= "input scale_list, it should have the same length as the "
            msg+= "first dimension of the cube."
            raise TypeError()
        if np.isscalar(fwhm):
            fwhm = [fwhm]*nch

        cube_out = []
        cube_der = []
        
        # ADI or RDI in each channel
        for ch in range(nch):
            res_pca = _pca_adi_rdi(cube[ch], angle_list, radius_int, fwhm[ch], 
                                   asize, n_segments, delta_rot, ncomp[ch], 
                                   svd_mode, nproc, min_frames_lib,
                                   max_frames_lib, tol, scaling, imlib,
                                   interpolation, collapse, True, verbose, 
                                   cube_ref, weights, cube_sig, **rot_options)
            cube_out.append(res_pca[0])
            cube_der.append(res_pca[1])
            ifs_adi_frames[ch] = res_pca[-1]

        frame = cube_collapse(ifs_adi_frames, mode=collapse_ifs)

        # convert to numpy arrays
        cube_out = np.array(cube_out)
        cube_der = np.array(cube_der)
        if full_output:
            return cube_out, cube_der, frame
        else:
            return frame

    # ADI+mSDI (IFS) datacubes
    elif cube.ndim == 4:
        global ARRAY
        ARRAY = cube

        z, n, y_in, x_in = cube.shape
        fwhm = int(np.round(np.mean(fwhm)))
        n_annuli = int((y_in / 2 - radius_int) / asize)

        if scale_list is None:
            raise ValueError('Scaling factors vector must be provided')
        else:
            if np.array(scale_list).ndim > 1:
                raise ValueError('Scaling factors vector is not 1d')
            if not scale_list.shape[0] == z:
                raise ValueError('Scaling factors vector has wrong length')

        if not isinstance(ncomp, tuple):
            raise TypeError("`ncomp` must be a tuple of two integers when "
                            "`cube` is a 4d array")
        else:
            ncomp2 = ncomp[1]
            ncomp = ncomp[0]

        if verbose:
            print('First PCA subtraction exploiting the spectral variability')
            print('{} spectral channels per IFS frame'.format(z))
            print('N annuli = {}, mean FWHM = {:.3f}'.format(n_annuli, fwhm))

        res = pool_map(nproc, _pca_sdi_fr, iterable(range(n)), scale_list,
<<<<<<< HEAD
                       radius_int, fwhm, asize, n_segments, delta_sep, ncomp,
                       svd_mode, tol, scaling, imlib, interpolation, 
                       collapse_ifs, ifs_collapse_range, verbose=verbose)
=======
                       radius_int, fwhm, asize, n_segments, delta_sep, ncomp, 
                       svd_mode, tol, scaling, imlib, interpolation, collapse, 
                       ifs_collapse_range, verbose=verbose)
>>>>>>> 1b3f38f8
        residuals_cube_channels = np.array(res)

        # Exploiting rotational variability
        if verbose:
            timing(start_time)
            print('{} ADI frames'.format(n))

        if ncomp2 is None:
            if verbose:
                print('Skipping the second PCA subtraction')

            cube_out = residuals_cube_channels
            cube_der = cube_derotate(cube_out, angle_list, nproc=nproc,
                                     imlib=imlib, interpolation=interpolation, 
                                     **rot_options)
            frame = cube_collapse(cube_der, mode=collapse, w=weights)

        else:
            if verbose:
                print('Second PCA subtraction exploiting the angular '
                      'variability')

            res = _pca_adi_rdi(residuals_cube_channels, angle_list, radius_int,
                               fwhm, asize, n_segments, delta_rot, ncomp2,
                               svd_mode, nproc, min_frames_lib, max_frames_lib,
                               tol, scaling, imlib, interpolation, collapse,
                               full_output, verbose, None, weights, cube_sig,
                               **rot_options)
            if full_output:
                cube_out, cube_der, frame = res
            else:
                frame = res

        if full_output:
            return cube_out, cube_der, frame
        else:
            return frame

    else:
        raise TypeError('Input array is not a 4d or 3d array')


################################################################################
# Functions encapsulating portions of the main algorithm
################################################################################


def _pca_sdi_fr(fr, scal, radius_int, fwhm, asize, n_segments, delta_sep, ncomp, 
                svd_mode, tol, scaling, imlib, interpolation, collapse, 
                ifs_collapse_range):
    """ Optimized PCA subtraction on a multi-spectral frame (IFS data).
    """
    z, n, y_in, x_in = ARRAY.shape

    scale_list = check_scal_vector(scal)
    # rescaled cube, aligning speckles
    multispec_fr = scwave(ARRAY[:, fr, :, :], scale_list,
                          imlib=imlib, interpolation=interpolation)[0]

    # Exploiting spectral variability (radial movement)
    fwhm = int(np.round(np.mean(fwhm)))
    n_annuli = int((y_in / 2 - radius_int) / asize)

    if isinstance(n_segments, int):
        n_segments = [n_segments for _ in range(n_annuli)]
    elif n_segments == 'auto':
        n_segments = list()
        n_segments.append(2)  # for first annulus
        n_segments.append(3)  # for second annulus
        ld = 2 * np.tan(360 / 4 / 2) * asize
        for i in range(2, n_annuli):  # rest of annuli
            radius = i * asize
            ang = np.rad2deg(2 * np.arctan(ld / (2 * radius)))
            n_segments.append(int(np.ceil(360 / ang)))

    cube_res = np.zeros_like(multispec_fr)    # shape (z, resc_y, resc_x)

    if isinstance(delta_sep, tuple):
        delta_sep_vec = np.linspace(delta_sep[0], delta_sep[1], n_annuli)
    else:
        delta_sep_vec = [delta_sep] * n_annuli

    for ann in range(n_annuli):
        if ann == n_annuli - 1:
            inner_radius = radius_int + (ann * asize - 1)
        else:
            inner_radius = radius_int + ann * asize
        ann_center = inner_radius + (asize / 2)

        indices = get_annulus_segments(multispec_fr[0], inner_radius, asize,
                                       n_segments[ann])
        # Library matrix is created for each segment and scaled if needed
        for seg in range(n_segments[ann]):
            yy = indices[seg][0]
            xx = indices[seg][1]
            matrix = multispec_fr[:, yy, xx]  # shape (z, npx_annsegm)
            matrix = matrix_scaling(matrix, scaling)

            for j in range(z):
                indices_left = _find_indices_sdi(scal, ann_center, j,
                                                 fwhm, delta_sep_vec[ann])
                matrix_ref = matrix[indices_left]
                curr_frame = matrix[j]  # current frame
                V = get_eigenvectors(ncomp, matrix_ref, svd_mode,
                                     noise_error=tol, debug=False, 
                                     scaling=scaling)
                transformed = np.dot(curr_frame, V.T)
                reconstructed = np.dot(transformed.T, V)
                residuals = curr_frame - reconstructed
                # return residuals, V.shape[0], matrix_ref.shape[0]
                cube_res[j, yy, xx] = residuals

    if ifs_collapse_range == 'all':
        idx_ini = 0
        idx_fin = z
    else:
        idx_ini = ifs_collapse_range[0]
        idx_fin = ifs_collapse_range[1]
        
    frame_desc = scwave(cube_res[idx_ini:idx_fin], scale_list[idx_ini:idx_fin],
                        full_output=False, inverse=True,
                        y_in=y_in, x_in=x_in, imlib=imlib,
                        interpolation=interpolation, collapse=collapse)
    return frame_desc


def _pca_adi_rdi(cube, angle_list, radius_int=0, fwhm=4, asize=2, n_segments=1,
                 delta_rot=1, ncomp=1, svd_mode='lapack', nproc=None,
                 min_frames_lib=2, max_frames_lib=200, tol=1e-1, scaling=None,
                 imlib='vip-fft', interpolation='lanczos4', collapse='median',
                 full_output=False, verbose=1, cube_ref=None, weights=None,
                 cube_sig=None, **rot_options):
    """ PCA exploiting angular variability (ADI fashion).
    """
    array = cube
    if array.ndim != 3:
        raise TypeError('Input array is not a cube or 3d array')
    if array.shape[0] != angle_list.shape[0]:
        raise TypeError('Input vector or parallactic angles has wrong length')

    n, y, _ = array.shape

    angle_list = check_pa_vector(angle_list)
    n_annuli = int((y / 2 - radius_int) / asize)

    if isinstance(delta_rot, tuple):
        delta_rot = np.linspace(delta_rot[0], delta_rot[1], num=n_annuli)
    elif isinstance(delta_rot, (int, float)):
        delta_rot = [delta_rot] * n_annuli

    if isinstance(n_segments, int):
        n_segments = [n_segments for _ in range(n_annuli)]
    elif n_segments == 'auto':
        n_segments = list()
        n_segments.append(2)  # for first annulus
        n_segments.append(3)  # for second annulus
        ld = 2 * np.tan(360 / 4 / 2) * asize
        for i in range(2, n_annuli):  # rest of annuli
            radius = i * asize
            ang = np.rad2deg(2 * np.arctan(ld / (2 * radius)))
            n_segments.append(int(np.ceil(360 / ang)))

    if verbose:
        msg = 'N annuli = {}, FWHM = {:.3f}'
        print(msg.format(n_annuli, fwhm))
        print('PCA per annulus (or annular sectors):')

    if nproc is None:   # Hyper-threading "duplicates" the cores -> cpu_count/2
        nproc = cpu_count() // 2

    # The annuli are built, and the corresponding PA thresholds for frame
    # rejection are calculated (at the center of the annulus)
    cube_out = np.zeros_like(array)
    for ann in range(n_annuli):
        if isinstance(ncomp, tuple) or isinstance(ncomp, np.ndarray):
            if len(ncomp) == n_annuli:
                ncompann = ncomp[ann]
            else:
                raise TypeError('If `ncomp` is a tuple, it must match the '
                                'number of annuli')
        else:
            ncompann = ncomp

        n_segments_ann = n_segments[ann]
        res_ann_par = _define_annuli(angle_list, ann, n_annuli, fwhm,
                                     radius_int, asize, delta_rot[ann],
                                     n_segments_ann, verbose, True)
        pa_thr, inner_radius, ann_center = res_ann_par
        indices = get_annulus_segments(array[0], inner_radius, asize,
                                       n_segments_ann)
        # Library matrix is created for each segment and scaled if needed
        for j in range(n_segments_ann):
            yy = indices[j][0]
            xx = indices[j][1]
            matrix_segm = array[:, yy, xx]  # shape [nframes x npx_segment]
            matrix_segm = matrix_scaling(matrix_segm, scaling)
            if cube_ref is not None:
                matrix_segm_ref = cube_ref[:, yy, xx]
                matrix_segm_ref = matrix_scaling(matrix_segm_ref, scaling)
            else:
                matrix_segm_ref = None
            if cube_sig is not None:
                matrix_sig_segm = cube_sig[:, yy, xx]
            else:
                matrix_sig_segm = None

            res = pool_map(nproc, do_pca_patch, matrix_segm, iterable(range(n)),
                           angle_list, fwhm, pa_thr, ann_center, svd_mode,
                           ncompann, min_frames_lib, max_frames_lib, tol,
                           matrix_segm_ref, matrix_sig_segm)

            res = np.array(res, dtype=object)
            residuals = np.array(res[:, 0])
            ncomps = res[:, 1]
            nfrslib = res[:, 2]
            for fr in range(n):
                cube_out[fr][yy, xx] = residuals[fr]

            # number of frames in library printed for each annular quadrant
            # number of PCs printed for each annular quadrant
            if verbose == 2:
                descriptive_stats(nfrslib, verbose=verbose,
                                  label='\tLIBsize: ')
                descriptive_stats(ncomps, verbose=verbose, label='\tNum PCs: ')

        if verbose == 1:
            print('Done PCA with {} for current annulus'.format(svd_mode))
            timing(start_time)

    # Cube is derotated according to the parallactic angle and collapsed
    cube_der = cube_derotate(cube_out, angle_list, nproc=nproc, imlib=imlib,
                             interpolation=interpolation, **rot_options)
    frame = cube_collapse(cube_der, mode=collapse, w=weights)
    if verbose:
        print('Done derotating and combining.')
        timing(start_time)
    if full_output:
        return cube_out, cube_der, frame
    else:
        return frame


def do_pca_patch(matrix, frame, angle_list, fwhm, pa_threshold, ann_center,
                 svd_mode, ncomp, min_frames_lib, max_frames_lib, tol,
                 matrix_ref, matrix_sig_segm):
    """ Does the SVD/PCA for each frame patch (small matrix). For each frame we
    find the frames to be rejected depending on the amount of rotation. The
    library is also truncated on the other end (frames too far or which have
    rotated more) which are more decorrelated to keep the computational cost
    lower. This truncation is done on the annuli after 10*FWHM and the goal is
    to keep min(num_frames/2, 200) in the library.
    """

    if pa_threshold != 0:
        # if ann_center > fwhm*10:
        indices_left = _find_indices_adi(angle_list, frame, pa_threshold, 
                                         truncate=True, 
                                         max_frames=max_frames_lib)
        # else:
        #    indices_left = _find_indices_adi(angle_list, frame,
        #                                     pa_threshold, truncate=False)
        msg = 'Too few frames left in the PCA library. '
        msg += 'Accepted indices length ({:.0f}) less than {:.0f}. '
        msg += 'Try decreasing either delta_rot or min_frames_lib.'
        try:
            if matrix_sig_segm is not None:
                data_ref = matrix[indices_left]-matrix_sig_segm[indices_left]
            else:
                data_ref = matrix[indices_left]
        except IndexError:
            if matrix_ref is None:
                raise RuntimeError(msg.format(0, min_frames_lib))
            data_ref = None

        if data_ref.shape[0] < min_frames_lib and matrix_ref is None:
            raise RuntimeError(msg.format(len(indices_left), min_frames_lib))
    if matrix_ref is not None:
        #data_ref = None
    #if matrix_ref is not None:
        # Stacking the ref and the target ref (pa thresh) libraries
        if data_ref is not None:
            data_ref = np.vstack((matrix_ref, data_ref))
        else:
            data_ref = matrix_ref
    elif pa_threshold == 0:
        if matrix_sig_segm is not None:
            data_ref = matrix-matrix_sig_segm
        else:
            data_ref = matrix

    curr_frame = matrix[frame]  # current frame
    if matrix_sig_segm is not None:
        curr_frame_emp = matrix[frame]-matrix_sig_segm[frame]
    else:
        curr_frame_emp = curr_frame
    V = get_eigenvectors(ncomp, data_ref, svd_mode, noise_error=tol)
    transformed = np.dot(curr_frame_emp, V.T)
    reconstructed = np.dot(transformed.T, V)
    residuals = curr_frame - reconstructed
    return residuals, V.shape[0], data_ref.shape[0]<|MERGE_RESOLUTION|>--- conflicted
+++ resolved
@@ -48,7 +48,6 @@
         Corresponding parallactic angle for each frame.
     cube_ref : numpy ndarray, 3d, optional
         Reference library cube. For Reference Star Differential Imaging.
-<<<<<<< HEAD
     scale_list : numpy ndarray, 1d, optional
         If provided, triggers mSDI reduction. These should be the scaling 
         factors used to re-scale the spectral channels and align the speckles
@@ -56,15 +55,6 @@
         by the last channel wavelength divided by the other wavelengths in the 
         cube (more thorough approaches can be used to get the scaling factors,
         e.g. with ``vip_hci.preproc.find_scal_vector``). 
-=======
-    scale_list : numpy ndarray, 1d
-        In case of IFS data (ADI+SDI), this is the list of scaling factors used 
-        to re-scale the spectral channels and align the speckles. The scaling
-        factors should roughly be equal to the last channel wavelength divided 
-        by the other wavelengths in the spectral cube (more thorough approaches 
-        can be used to get the scaling factors, e.g. using 
-        `preproc.find_scal_vector`).
->>>>>>> 1b3f38f8
     radius_int : int, optional
         The radius of the innermost annulus. By default is 0, if >0 then the
         central circular region is discarded.
@@ -301,15 +291,9 @@
             print('N annuli = {}, mean FWHM = {:.3f}'.format(n_annuli, fwhm))
 
         res = pool_map(nproc, _pca_sdi_fr, iterable(range(n)), scale_list,
-<<<<<<< HEAD
                        radius_int, fwhm, asize, n_segments, delta_sep, ncomp,
                        svd_mode, tol, scaling, imlib, interpolation, 
                        collapse_ifs, ifs_collapse_range, verbose=verbose)
-=======
-                       radius_int, fwhm, asize, n_segments, delta_sep, ncomp, 
-                       svd_mode, tol, scaling, imlib, interpolation, collapse, 
-                       ifs_collapse_range, verbose=verbose)
->>>>>>> 1b3f38f8
         residuals_cube_channels = np.array(res)
 
         # Exploiting rotational variability
