#! /usr/bin/env python
"""
Module with utility function called from within the NEGFC algorithm.
"""

__author__ = 'Valentin Christiaens'
__all__ = ['find_nearest']

import numpy as np
<<<<<<< HEAD
from ..fm import cube_inject_companions


def cube_planet_free(planet_parameter, cube, angs, psfn, imlib='vip-fft',
                     interpolation='lanczos4', transmission=None, nproc=None):
    """
    Return a cube in which we have injected negative fake companion at the
    position/flux given by planet_parameter.

    Parameters
    ----------
    planet_parameter: numpy.array or list or tuple
        The (r, theta, flux) for all known companions. For a 4d cube r,
        theta and flux must all be 1d arrays with length equal to cube.shape[0];
        i.e. planet_parameter should have shape: (n_pl,3,n_ch).
    cube: numpy ndarray
        The cube of fits images expressed as a numpy.array.
    angs: numpy ndarray
        The parallactic angle fits image expressed as a numpy.array.
    psfn: 2d or 3d numpy ndarray
        The normalized psf expressed as a numpy ndarray. Can be 3d for a 4d
        (spectral+ADI) input cube.
    imlib : str, optional
        See the documentation of the ``vip_hci.preproc.frame_rotate`` function.
    interpolation : str, optional
        See the documentation of the ``vip_hci.preproc.frame_rotate`` function.
    transmission: numpy array, optional
        Radial transmission of the coronagraph, if any. Array with either
        2 x n_rad, 1+n_ch x n_rad columns. The first column should contain the
        radial separation in pixels, while the other column(s) are the
        corresponding off-axis transmission (between 0 and 1), for either all,
        or each spectral channel (only relevant for a 4D input cube).
    nproc: int or None, optional
        Number of CPUs to use for multiprocessing.

    Returns
    -------
    cpf : numpy.array
        The cube with negative companions injected at the position given in
        planet_parameter.

    """
    cpf = np.zeros_like(cube)

    # unify planet_parameter format
    planet_parameter = np.array(planet_parameter)
    cond1 = cube.ndim == 3 and planet_parameter.ndim < 2
    cond2 = cube.ndim == 4 and planet_parameter.ndim < 3
    if cond1 or cond2:
        planet_parameter = planet_parameter[np.newaxis, :]

    if cube.ndim == 4:
        if planet_parameter.shape[2] != cube.shape[0]:
            raise TypeError("Input planet parameter with wrong dimensions.")

    for i in range(planet_parameter.shape[0]):
        if i == 0:
            cube_temp = cube
        else:
            cube_temp = cpf

        if cube.ndim == 4:
            for j in range(cube.shape[0]):
                flevel = -planet_parameter[i, 2, j]
                r = planet_parameter[i, 0, j]
                theta = planet_parameter[i, 1, j]
                cpf[j] = cube_inject_companions(cube_temp[j], psfn[j], angs,
                                                flevel=flevel,
                                                rad_dists=[r],
                                                n_branches=1,
                                                theta=theta,
                                                imlib=imlib,
                                                interpolation=interpolation,
                                                verbose=False,
                                                transmission=transmission,
                                                nproc=nproc)
        else:
            cpf = cube_inject_companions(cube_temp, psfn, angs, n_branches=1,
                                         flevel=-planet_parameter[i, 2],
                                         rad_dists=[planet_parameter[i, 0]],
                                         theta=planet_parameter[i, 1],
                                         imlib=imlib, verbose=False,
                                         interpolation=interpolation,
                                         transmission=transmission,
                                         nproc=nproc)
    return cpf
=======
>>>>>>> e6cafa92


def find_nearest(array, value, output='index', constraint=None, n=1):
    """Find the indices, and optionally the values, of an array's n closest\
    elements to a certain value. By default, only returns the index/indices.

    Possible constraints: 'ceil', 'floor', None ("ceil" will return the closest
    element with a value greater than 'value', "floor" the opposite).

    Parameters
    ----------
    array: 1d numpy array or list
        Array in which to check the closest element to value.
    value: float
        Value for which the algorithm searches for the n closest elements in
        the array.
    output: str, opt {'index','value','both' }
        Set what is returned
    constraint: str, opt {None, 'ceil', 'floor', 'ceil=', 'floor='}
        If not None, will check for the closest element larger (or equal) than
        value if set to 'ceil' ('ceil='), or closest element smaller (or equal)
        than value if set to 'floor' ('floor=').
    n: int, opt
        Number of elements to be returned, sorted by proximity to the values.
        Default: only the closest value is returned.

    Returns
    -------
    [output='index']: index/indices of the closest n value(s) in the array;
    [output='value']: the closest n value(s) in the array,
    [output='both']: closest value(s) and index/-ices, respectively.

    """
    array = np.asarray(array)
    if constraint is None:
        fm = np.abs(array - value)
        idx = np.argpartition(fm, n)[:n]
    elif 'floor' in constraint or 'ceil' in constraint:
        indices = np.arange(len(array), dtype=np.int32)
        if 'floor' in constraint:
            fm = -(array - value)
        else:
            fm = array - value
        if '=' in constraint:
            crop_indices = indices[fm >= 0]
            fm = fm[fm >= 0]
        else:
            crop_indices = indices[fm > 0]
            fm = fm[fm > 0]
        idx = np.argpartition(fm, n)[:n]
        idx = crop_indices[idx]
        if len(idx) == 0:
            msg = "No indices match the constraint ({} w.r.t {:.2f})"
            print(msg.format(constraint, value))
            raise ValueError("No indices match the constraint")
    else:
        raise ValueError("Constraint not recognised")

    if n == 1:
        idx = idx[0]

    if output == 'index':
        return idx
    elif output == 'value':
        return array[idx]
    else:
        return array[idx], idx<|MERGE_RESOLUTION|>--- conflicted
+++ resolved
@@ -7,95 +7,6 @@
 __all__ = ['find_nearest']
 
 import numpy as np
-<<<<<<< HEAD
-from ..fm import cube_inject_companions
-
-
-def cube_planet_free(planet_parameter, cube, angs, psfn, imlib='vip-fft',
-                     interpolation='lanczos4', transmission=None, nproc=None):
-    """
-    Return a cube in which we have injected negative fake companion at the
-    position/flux given by planet_parameter.
-
-    Parameters
-    ----------
-    planet_parameter: numpy.array or list or tuple
-        The (r, theta, flux) for all known companions. For a 4d cube r,
-        theta and flux must all be 1d arrays with length equal to cube.shape[0];
-        i.e. planet_parameter should have shape: (n_pl,3,n_ch).
-    cube: numpy ndarray
-        The cube of fits images expressed as a numpy.array.
-    angs: numpy ndarray
-        The parallactic angle fits image expressed as a numpy.array.
-    psfn: 2d or 3d numpy ndarray
-        The normalized psf expressed as a numpy ndarray. Can be 3d for a 4d
-        (spectral+ADI) input cube.
-    imlib : str, optional
-        See the documentation of the ``vip_hci.preproc.frame_rotate`` function.
-    interpolation : str, optional
-        See the documentation of the ``vip_hci.preproc.frame_rotate`` function.
-    transmission: numpy array, optional
-        Radial transmission of the coronagraph, if any. Array with either
-        2 x n_rad, 1+n_ch x n_rad columns. The first column should contain the
-        radial separation in pixels, while the other column(s) are the
-        corresponding off-axis transmission (between 0 and 1), for either all,
-        or each spectral channel (only relevant for a 4D input cube).
-    nproc: int or None, optional
-        Number of CPUs to use for multiprocessing.
-
-    Returns
-    -------
-    cpf : numpy.array
-        The cube with negative companions injected at the position given in
-        planet_parameter.
-
-    """
-    cpf = np.zeros_like(cube)
-
-    # unify planet_parameter format
-    planet_parameter = np.array(planet_parameter)
-    cond1 = cube.ndim == 3 and planet_parameter.ndim < 2
-    cond2 = cube.ndim == 4 and planet_parameter.ndim < 3
-    if cond1 or cond2:
-        planet_parameter = planet_parameter[np.newaxis, :]
-
-    if cube.ndim == 4:
-        if planet_parameter.shape[2] != cube.shape[0]:
-            raise TypeError("Input planet parameter with wrong dimensions.")
-
-    for i in range(planet_parameter.shape[0]):
-        if i == 0:
-            cube_temp = cube
-        else:
-            cube_temp = cpf
-
-        if cube.ndim == 4:
-            for j in range(cube.shape[0]):
-                flevel = -planet_parameter[i, 2, j]
-                r = planet_parameter[i, 0, j]
-                theta = planet_parameter[i, 1, j]
-                cpf[j] = cube_inject_companions(cube_temp[j], psfn[j], angs,
-                                                flevel=flevel,
-                                                rad_dists=[r],
-                                                n_branches=1,
-                                                theta=theta,
-                                                imlib=imlib,
-                                                interpolation=interpolation,
-                                                verbose=False,
-                                                transmission=transmission,
-                                                nproc=nproc)
-        else:
-            cpf = cube_inject_companions(cube_temp, psfn, angs, n_branches=1,
-                                         flevel=-planet_parameter[i, 2],
-                                         rad_dists=[planet_parameter[i, 0]],
-                                         theta=planet_parameter[i, 1],
-                                         imlib=imlib, verbose=False,
-                                         interpolation=interpolation,
-                                         transmission=transmission,
-                                         nproc=nproc)
-    return cpf
-=======
->>>>>>> e6cafa92
 
 
 def find_nearest(array, value, output='index', constraint=None, n=1):
