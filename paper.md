--- conflicted
+++ resolved
@@ -16,15 +16,12 @@
   - name: friends
     orcid: TO BE FILLED
     affiliation: 3
-<<<<<<< HEAD
   - name: Ralf Farkas
     orcid: 0000-0002-7647-1429
-    affiliation: 5
-=======
+    affiliation: 4
   - name: Arthur Vigan
     orcid: 0000-0002-5902-7828
-    affiliation: 4
->>>>>>> db201201
+    affiliation: 5
 affiliations:
  - name: Space sciences, Technologies & Astrophysics Research (STAR) Institute, Université de Liège, Belgium
    index: 1
@@ -32,13 +29,10 @@
    index: 2
  - name: More top-notch institutes
    index: 3
-<<<<<<< HEAD
  - name: Rheinische Friedrich-Wilhelms-Universität Bonn, Germany
+   index: 4
+ - name: Aix Marseille Univ, CNRS, CNES, LAM, Marseille, France
    index: 5
-=======
- - name: Aix Marseille Univ, CNRS, CNES, LAM, Marseille, France
-   index: 4
->>>>>>> db201201
 date: 4 May 2022
 bibliography: paper.bib
 ---
